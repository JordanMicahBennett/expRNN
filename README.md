# ExpRNN: Cheap Orthogonal Constraints

Code and Experiments of the papers:

"Trivializations for Gradient-Based Optimization on Manifolds"

"[Cheap Orthogonal Constraints in Neural Networks: A Simple Parametrization of the Orthogonal and Unitary Group][arxivcheap]"

## Start putting orthogonal constraints in your code

### Requirements

The current implementation requires pytorch 1.1, as it takes advantage of the new features of JIT to implement faster RNNs.

### Exponential RNN (`expRNN`)

Just copy the main files into your code and use the class `OrthogonalRNN` included in the file `orthogonal.py`.

### Orthogonal constraints

<<<<<<< HEAD
We implement a class `Orthogonal` in the file `orthogonal.py` that can be used both as a static trivialization via the exponential map implementing "["expRNN"][arxivcheap]", or as a dynamic trivialization, implementing "dtriv" as in the paper "Trivializations for Gradient-Based Optimization on Manifolds". It can also be used as a static or a dynamic trivialization with other parametrizations, like the Cayley transform. We include this as an example in the experiments.

This layer could also be applied to other kinds of layers like CNNs, and as a helper for different kinds of decompositions in linear layers (QR, SVD, Polar, Schur...). To do this, just use the `Orthogonal` class included in the `orthogonal.py` file.

### Optimization step and general recommendations

To optimize with orthogonal constraints we need two optimizers, one for the orthogonal parameters and one for the non orthogonal. We provide a convenience function called `get_parameters` that, given a model, it returns the orthogoanl (skew-symmetric in this case) and non orthogonal parameters (cf line 137 in `1_copying.py`). In the conext of RNNs, we noticed empirically that having the lerning rate of the non-orthogonal parameters to be 10 times that of the orthogonal parameters yields the best performance.
=======
We show how to implement orthogonal constraints for non-square linear layers. This is a generalisation of the framework presented in the paper. We implement it in the class `Orthogonal`. This could also be applied to other kinds of layers like CNNs, and as a helper for different kinds of decompositions in linear layers (QR, SVD, Polar, Schur...). To do this, just use the `Orthogonal` class included in the file `exprnn.py`.

### Optimization step and general recommendations

To optimize with orthogonal constraints we need two optimizers, one for the skew-symmetric parameters and one for the non orthogonal. We provide a convenience function called `get_parameters` that, given a model, it returns the skew-symmetric parameters and the non orthogonal parameters (cf. line 113 in `1_copying.py`). In the conext of RNNs, we noticed empirically that having the lerning rate of the non-orthogonal parameters to be 10 times that of the skew-symmetric parameters yields the best performance.
>>>>>>> a12dbb07

Finally, we just have to use the second helper function `parametrization_trick` which effectively implements the idea described in "[Section 4.3][arxivcheap]" in a general way. To use it, just pass the model and the loss object after having computing the loss of your model. This function will return a modified loss object (cf. line 105 in `1_copying.py`).

These are the only two things that are needed to perform optimization with orthogonal constraints in your neural network.

## General manifold constraints
The framework presented in the paper "Trivializations for Gradient-Based Optimization on Manifolds" allows to put orthogonal constraints in any given manifold through the use of dynamic parametrizations. In order to create your own, just follow the instructions detailed at the beginning of the class `Parametrization` in the file `parametrization.py`.

All one has to do is to implement a class that inherits from it and implements the method `retraction`. In the Section E of the trivializations paper we describe many different types of trivializations on different manifolds. That can be a good place to start looking for ideas.

We implemented a class that optimizes over the Stiefel manifold in `orthogonal.py` as an example. This is the class that we also use for the experiments.

## A note on the TIMIT experiment
The TIMIT dataset is not open, but most universities and many other institutions have access to it.

To preprocess the data of the TIMIT dataset, we used the tools provided by Wisdom on the repository:

https://github.com/stwisdom/urnn

As mentioned in the repository, first downsample the TIMIT dataset using the `downsample_audio.m` present in the `matlab` folder.

> Downsample the TIMIT dataset to 8ksamples/sec using Matlab by running downsample_audio.m from the matlab directory. Make sure you modify the paths in `downsample_audio.m` for your system.

Create a `timit_data` folder to store all the files.

After that, modify the file `timit_prediction.py` and add the following lines after line 529.

    np.save("timit_data/lens_train.npy", lens_train)
    np.save("timit_data/lens_test.npy", lens_test)
    np.save("timit_data/lens_eval.npy", lens_eval)
    np.save("timit_data/train_x.npy", np.transpose(train_xdata, [1, 0, 2]))
    np.save("timit_data/train_z.npy", np.transpose(train_z, [1, 0, 2]))
    np.save("timit_data/test_x.npy",  np.transpose(test_xdata, [1, 0, 2]))
    np.save("timit_data/test_z.npy",  np.transpose(test_z, [1, 0, 2]))
    np.save("timit_data/eval_x.npy",  np.transpose(eval_xdata, [1, 0, 2]))
    np.save("timit_data/eval_z.npy",  np.transpose(eval_z, [1, 0, 2]))

Run this script to save the dataset in a format that can be loaded by the TIMIT dataset loader

    import numpy as np
    import torch

    train_x = torch.tensor(np.load('timit_data/train_x.npy'))
    train_y = torch.tensor(np.load('timit_data/train_z.npy'))
    lens_train = torch.tensor(np.load("timit_data/lens_train.npy"), dtype=torch.long)

    test_x = torch.tensor(np.load('timit_data/test_x.npy'))
    test_y = torch.tensor(np.load('timit_data/test_z.npy'))
    lens_test = torch.tensor(np.load("timit_data/lens_test.npy"), dtype=torch.long)

    val_x = torch.tensor(np.load('timit_data/eval_x.npy'))
    val_y = torch.tensor(np.load('timit_data/eval_z.npy'))
    lens_val = torch.tensor(np.load("timit_data/lens_eval.npy"), dtype=torch.long)

    training_set = (train_x, train_y, lens_train)
    test_set = (test_x, test_y, lens_test)
    val_set = (val_x, val_y, lens_val)
    with open("timit_data/training.pt", 'wb') as f:
        torch.save(training_set, f)
    with open("timit_data/test.pt", 'wb') as f:
        torch.save(test_set, f)
    with open("timit_data/val.pt", 'wb') as f:
        torch.save(val_set, f)

## Cite this work

    @inproceedings{lezcano2019trivializations,
      title={Trivializations for Gradient-Based Optimization on Manifolds},
      author={Lezcano-Casado, Mario}
      booktitle={Neural Information Processing Systems},
      year={2019}
    }

    @inproceedings{lezcano2019cheap,
      title={Cheap Orthogonal Constraints in Neural Networks: A Simple Parametrization of the Orthogonal and Unitary Group},
      author={Lezcano-Casado, Mario and Mart{\'i}nez-Rubio, David},
      booktitle={International Conference on Machine Learning},
      pages={3794--3803},
      year={2019}
    }

[arxivcheap]: https://arxiv.org/abs/1901.08428<|MERGE_RESOLUTION|>--- conflicted
+++ resolved
@@ -18,7 +18,7 @@
 
 ### Orthogonal constraints
 
-<<<<<<< HEAD
+
 We implement a class `Orthogonal` in the file `orthogonal.py` that can be used both as a static trivialization via the exponential map implementing "["expRNN"][arxivcheap]", or as a dynamic trivialization, implementing "dtriv" as in the paper "Trivializations for Gradient-Based Optimization on Manifolds". It can also be used as a static or a dynamic trivialization with other parametrizations, like the Cayley transform. We include this as an example in the experiments.
 
 This layer could also be applied to other kinds of layers like CNNs, and as a helper for different kinds of decompositions in linear layers (QR, SVD, Polar, Schur...). To do this, just use the `Orthogonal` class included in the `orthogonal.py` file.
@@ -26,13 +26,7 @@
 ### Optimization step and general recommendations
 
 To optimize with orthogonal constraints we need two optimizers, one for the orthogonal parameters and one for the non orthogonal. We provide a convenience function called `get_parameters` that, given a model, it returns the orthogoanl (skew-symmetric in this case) and non orthogonal parameters (cf line 137 in `1_copying.py`). In the conext of RNNs, we noticed empirically that having the lerning rate of the non-orthogonal parameters to be 10 times that of the orthogonal parameters yields the best performance.
-=======
-We show how to implement orthogonal constraints for non-square linear layers. This is a generalisation of the framework presented in the paper. We implement it in the class `Orthogonal`. This could also be applied to other kinds of layers like CNNs, and as a helper for different kinds of decompositions in linear layers (QR, SVD, Polar, Schur...). To do this, just use the `Orthogonal` class included in the file `exprnn.py`.
 
-### Optimization step and general recommendations
-
-To optimize with orthogonal constraints we need two optimizers, one for the skew-symmetric parameters and one for the non orthogonal. We provide a convenience function called `get_parameters` that, given a model, it returns the skew-symmetric parameters and the non orthogonal parameters (cf. line 113 in `1_copying.py`). In the conext of RNNs, we noticed empirically that having the lerning rate of the non-orthogonal parameters to be 10 times that of the skew-symmetric parameters yields the best performance.
->>>>>>> a12dbb07
 
 Finally, we just have to use the second helper function `parametrization_trick` which effectively implements the idea described in "[Section 4.3][arxivcheap]" in a general way. To use it, just pass the model and the loss object after having computing the loss of your model. This function will return a modified loss object (cf. line 105 in `1_copying.py`).
 
